--- conflicted
+++ resolved
@@ -16,12 +16,7 @@
 common-base = { path = "../../../../common/base" }
 common-cache = { path = "../../../../common/cache" }
 common-catalog = { path = "../../../../common/../query/catalog" }
-<<<<<<< HEAD
-=======
 common-config = { path = "../../../../common/../query/config" }
-common-datablocks = { path = "../../../datablocks" }
-common-datavalues = { path = "../../../datavalues" }
->>>>>>> 9bcc2ee0
 common-exception = { path = "../../../../common/exception" }
 common-expression = { path = "../../../expression" }
 common-functions-v2 = { path = "../../../functions-v2" }
