--- conflicted
+++ resolved
@@ -10,12 +10,6 @@
 
 [dependencies]
 common-base = { path = "../../common/base" }
-<<<<<<< HEAD
-common-config = { path = "../config" }
-=======
-common-datablocks = { path = "../datablocks" }
-common-datavalues = { path = "../datavalues" }
->>>>>>> 9bcc2ee0
 common-exception = { path = "../../common/exception" }
 common-expression = { path = "../expression" }
 common-io = { path = "../../common/io" }
