use std::collections::HashSet;
// Copyright 2022 Datafuse Labs.
//
// Licensed under the Apache License, Version 2.0 (the "License");
// you may not use this file except in compliance with the License.
// You may obtain a copy of the License at
//
//     http://www.apache.org/licenses/LICENSE-2.0
//
// Unless required by applicable law or agreed to in writing, software
// distributed under the License is distributed on an "AS IS" BASIS,
// WITHOUT WARRANTIES OR CONDITIONS OF ANY KIND, either express or implied.
// See the License for the specific language governing permissions and
// limitations under the License.
use std::path::Path;
use std::sync::Arc;

use common_base::base::GlobalIORuntime;
use common_base::base::TrySpawn;
use common_datavalues::prelude::*;
use common_exception::ErrorCode;
use common_exception::Result;
use common_legacy_planners::ReadDataSourcePlan;
use common_legacy_planners::SourceInfo;
use common_legacy_planners::StageTableInfo;
use common_meta_types::UserStageInfo;
<<<<<<< HEAD
use common_planners::ReadDataSourcePlan;
use common_planners::SourceInfo;
use common_planners::StageTableInfo;
=======
use common_streams::DataBlockStream;
use common_streams::SendableDataBlockStream;
>>>>>>> c5716cd5
use futures::TryStreamExt;
use regex::Regex;

use super::append2table;
use crate::interpreters::Interpreter;
use crate::interpreters::SelectInterpreterV2;
use crate::pipelines::PipelineBuildResult;
use crate::sessions::QueryContext;
use crate::sessions::TableContext;
use crate::sql::plans::CopyPlanV2;
use crate::sql::plans::Plan;
use crate::storages::stage::StageSourceHelper;
use crate::storages::stage::StageTable;

pub struct CopyInterpreterV2 {
    ctx: Arc<QueryContext>,
    plan: CopyPlanV2,
}

impl CopyInterpreterV2 {
    /// Create a CopyInterpreterV2 with context and [`CopyPlanV2`].
    pub fn try_create(ctx: Arc<QueryContext>, plan: CopyPlanV2) -> Result<Self> {
        Ok(CopyInterpreterV2 { ctx, plan })
    }

    /// List the files.
    /// There are two cases here:
    /// 1. If the plan.files is not empty, we already set the files sets to the COPY command with: `files=(<file1>, <file2>)` syntax, only need to add the prefix to the file.
    /// 2. If the plan.files is empty, there are also two case:
    ///     2.1 If the path is a file like /path/to/path/file, S3File::list() will return the same file path.
    ///     2.2 If the path is a folder, S3File::list() will return all the files in it.
    ///
    /// TODO(xuanwo): Align with interpreters/interpreter_common.rs `list_files`
    async fn list_files(
        &self,
        from: &ReadDataSourcePlan,
        files: &Vec<String>,
    ) -> Result<Vec<String>> {
        match &from.source_info {
            SourceInfo::StageSource(table_info) => {
                let path = &table_info.path;
                // Here we add the path to the file: /path/to/path/file1.
                let files_with_path = if !files.is_empty() {
                    let mut files_with_path = vec![];
                    for file in files {
                        let new_path = Path::new(path).join(file);
                        files_with_path.push(new_path.to_string_lossy().to_string());
                    }
                    files_with_path
                } else if !path.ends_with('/') {
                    let rename_me: Arc<dyn TableContext> = self.ctx.clone();
                    let op = StageSourceHelper::get_op(&rename_me, &table_info.stage_info).await?;
                    if op.object(path).is_exist().await? {
                        vec![path.to_string()]
                    } else {
                        vec![]
                    }
                } else {
                    let rename_me: Arc<dyn TableContext> = self.ctx.clone();
                    let op = StageSourceHelper::get_op(&rename_me, &table_info.stage_info).await?;

                    // TODO: Workaround for OpenDAL's bug: https://github.com/datafuselabs/opendal/issues/670
                    // Should be removed after OpenDAL fixes.
                    let mut list = HashSet::new();

                    // TODO: we could rewrite into try_collect.
                    let mut objects = op.batch().walk_top_down(path)?;
                    while let Some(de) = objects.try_next().await? {
                        if de.mode().is_dir() {
                            continue;
                        }
                        list.insert(de.path().to_string());
                    }

                    list.into_iter().collect::<Vec<_>>()
                };

                tracing::info!("listed files: {:?}", &files_with_path);

                Ok(files_with_path)
            }
            other => Err(ErrorCode::LogicalError(format!(
                "Cannot list files for the source info: {:?}",
                other
            ))),
        }
    }

    async fn purge_files(
        ctx: Arc<QueryContext>,
        from: &ReadDataSourcePlan,
        files: &Vec<String>,
    ) -> Result<()> {
        match &from.source_info {
            SourceInfo::StageSource(table_info) => {
                if table_info.stage_info.copy_options.purge {
                    let rename_me: Arc<dyn TableContext> = ctx.clone();
                    let op = StageSourceHelper::get_op(&rename_me, &table_info.stage_info).await?;
                    for f in files {
                        if let Err(e) = op.object(f).delete().await {
                            tracing::error!("Failed to delete file: {}, error: {}", f, e);
                        }
                    }
                    tracing::info!("purge files: {:?}", files);
                }
                Ok(())
            }
            other => Err(ErrorCode::LogicalError(format!(
                "Cannot list files for the source info: {:?}",
                other
            ))),
        }
    }

    /// Rewrite the ReadDataSourcePlan.S3StageSource.file_name to new file name.
    fn rewrite_read_plan_file_name(
        mut plan: ReadDataSourcePlan,
        files: &[String],
    ) -> ReadDataSourcePlan {
        if let SourceInfo::StageSource(ref mut stage) = plan.source_info {
            stage.files = files.to_vec()
        }
        plan
    }

    // Read a file and commit it to the table.
    // Progress:
    // 1. Build a select pipeline
    // 2. Execute the pipeline and get the stream
    // 3. Read from the stream and write to the table.
    // Note:
    //  We parse the `s3://` to ReadSourcePlan instead of to a SELECT plan is that:
    #[tracing::instrument(level = "debug", name = "copy_files_to_table", skip(self), fields(ctx.id = self.ctx.get_id().as_str()))]
    async fn copy_files_to_table(
        &self,
        catalog_name: &String,
        db_name: &String,
        tbl_name: &String,
        from: &ReadDataSourcePlan,
        files: Vec<String>,
    ) -> Result<PipelineBuildResult> {
        let mut build_res = PipelineBuildResult::create();

        let read_source_plan = Self::rewrite_read_plan_file_name(from.clone(), &files);
        tracing::info!("copy_files_to_table from source: {:?}", read_source_plan);

        let from_table = self.ctx.build_table_from_source_plan(&read_source_plan)?;
        from_table.read2(
            self.ctx.clone(),
            &read_source_plan,
            &mut build_res.main_pipeline,
        )?;

        let to_table = self.ctx.get_table(catalog_name, db_name, tbl_name).await?;

        to_table.append2(self.ctx.clone(), &mut build_res.main_pipeline)?;

<<<<<<< HEAD
        let ctx = self.ctx.clone();
        let catalog_name = catalog_name.clone();
        let files = files.clone();
        let from = from.clone();

        build_res.main_pipeline.set_on_finished(move |may_error| {
            if may_error.is_none() {
                // capture out variable
                let ctx = ctx.clone();
                let files = files.clone();
                let from = from.clone();
                let catalog_name = catalog_name.clone();
                let to_table = to_table.clone();

                let task = GlobalIORuntime::instance().spawn(async move {
                    // Commit
                    let operations = ctx.consume_precommit_blocks();
                    to_table
                        .commit_insertion(ctx.clone(), &catalog_name, operations, false)
                        .await?;

                    // Purge
                    CopyInterpreterV2::purge_files(ctx, &from, &files).await
                });

                return match futures::executor::block_on(task) {
                    Ok(Ok(_)) => Ok(()),
                    Ok(Err(error)) => Err(error),
                    Err(cause) => Err(ErrorCode::PanicError(format!(
                        "Maybe panic while in commit insert. {}",
                        cause
                    ))),
                };
            }
=======
        table.append2(ctx.clone(), &mut pipeline, false)?;
        pipeline.set_max_threads(settings.get_max_threads()? as usize);
>>>>>>> c5716cd5

            Err(may_error.as_ref().unwrap().clone())
        });

        Ok(build_res)
    }

    async fn execute_copy_into_stage(
        &self,
        stage: &UserStageInfo,
        path: &str,
        query: &Plan,
    ) -> Result<PipelineBuildResult> {
        let (s_expr, metadata, bind_context) = match query {
            Plan::Query {
                s_expr,
                metadata,
                bind_context,
                ..
            } => (s_expr, metadata, bind_context),
            v => unreachable!("Input plan must be Query, but it's {v}"),
        };

        let select_interpreter = SelectInterpreterV2::try_create(
            self.ctx.clone(),
            *(bind_context.clone()),
            *s_expr.clone(),
            metadata.clone(),
        )?;

        // Building data schema from bind_context columns
        // TODO(leiyskey): Extract the following logic as new API of BindContext.
        let fields = bind_context
            .columns
            .iter()
            .map(|column_binding| {
                DataField::new(
                    &column_binding.column_name,
                    *column_binding.data_type.clone(),
                )
            })
            .collect();
        let data_schema = DataSchemaRefExt::create(fields);
        let stage_table_info = StageTableInfo {
            schema: data_schema.clone(),
            stage_info: stage.clone(),
            path: path.to_string(),
            files: vec![],
        };

        let mut build_res = select_interpreter.execute2().await?;
        let table = StageTable::try_create(stage_table_info)?;

        append2table(
            self.ctx.clone(),
            table.clone(),
            data_schema.clone(),
            &mut build_res,
            false,
            true,
        )?;
        Ok(build_res)
    }
}

#[async_trait::async_trait]
impl Interpreter for CopyInterpreterV2 {
    fn name(&self) -> &str {
        "CopyInterpreterV2"
    }

    #[tracing::instrument(level = "debug", name = "copy_interpreter_execute_v2", skip(self), fields(ctx.id = self.ctx.get_id().as_str()))]
    async fn execute2(&self) -> Result<PipelineBuildResult> {
        match &self.plan {
            // TODO(xuanwo): extract them as a separate function.
            CopyPlanV2::IntoTable {
                catalog_name,
                database_name,
                table_name,
                files,
                pattern,
                from,
                ..
            } => {
                let mut files = self.list_files(from, files).await?;

                // Pattern match check.
                let pattern = &pattern;
                if !pattern.is_empty() {
                    let regex = Regex::new(pattern).map_err(|e| {
                        ErrorCode::SyntaxException(format!(
                            "Pattern format invalid, got:{}, error:{:?}",
                            pattern, e
                        ))
                    })?;

                    let matched_files = files
                        .iter()
                        .filter(|file| regex.is_match(file))
                        .cloned()
                        .collect();
                    files = matched_files;
                }

                tracing::info!("matched files: {:?}, pattern: {}", &files, pattern);
                self.copy_files_to_table(
                    catalog_name,
                    database_name,
                    table_name,
                    from,
                    files.clone(),
                )
                .await
            }
            CopyPlanV2::IntoStage {
                stage, from, path, ..
            } => self.execute_copy_into_stage(stage, path, from).await,
        }
    }
}<|MERGE_RESOLUTION|>--- conflicted
+++ resolved
@@ -24,14 +24,6 @@
 use common_legacy_planners::SourceInfo;
 use common_legacy_planners::StageTableInfo;
 use common_meta_types::UserStageInfo;
-<<<<<<< HEAD
-use common_planners::ReadDataSourcePlan;
-use common_planners::SourceInfo;
-use common_planners::StageTableInfo;
-=======
-use common_streams::DataBlockStream;
-use common_streams::SendableDataBlockStream;
->>>>>>> c5716cd5
 use futures::TryStreamExt;
 use regex::Regex;
 
@@ -187,9 +179,8 @@
 
         let to_table = self.ctx.get_table(catalog_name, db_name, tbl_name).await?;
 
-        to_table.append2(self.ctx.clone(), &mut build_res.main_pipeline)?;
-
-<<<<<<< HEAD
+        to_table.append2(self.ctx.clone(), &mut build_res.main_pipeline, false)?;
+
         let ctx = self.ctx.clone();
         let catalog_name = catalog_name.clone();
         let files = files.clone();
@@ -224,10 +215,6 @@
                     ))),
                 };
             }
-=======
-        table.append2(ctx.clone(), &mut pipeline, false)?;
-        pipeline.set_max_threads(settings.get_max_threads()? as usize);
->>>>>>> c5716cd5
 
             Err(may_error.as_ref().unwrap().clone())
         });
@@ -288,6 +275,7 @@
             &mut build_res,
             false,
             true,
+            false,
         )?;
         Ok(build_res)
     }
