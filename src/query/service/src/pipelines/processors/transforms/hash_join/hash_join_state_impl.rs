// Copyright 2022 Datafuse Labs.
//
// Licensed under the Apache License, Version 2.0 (the "License");
// you may not use this file except in compliance with the License.
// You may obtain a copy of the License at
//
//     http://www.apache.org/licenses/LICENSE-2.0
//
// Unless required by applicable law or agreed to in writing, software
// distributed under the License is distributed on an "AS IS" BASIS,
// WITHOUT WARRANTIES OR CONDITIONS OF ANY KIND, either express or implied.
// See the License for the specific language governing permissions and
// limitations under the License.

use std::borrow::BorrowMut;
use std::sync::atomic::Ordering;

use common_arrow::arrow::bitmap::Bitmap;
use common_arrow::arrow::bitmap::MutableBitmap;
<<<<<<< HEAD
=======
use common_datablocks::DataBlock;
use common_datablocks::HashMethod;
use common_datavalues::BooleanColumn;
use common_datavalues::Column;
>>>>>>> 38d56645
use common_exception::ErrorCode;
use common_exception::Result;
use common_expression::Chunk;

use super::ProbeState;
use crate::pipelines::processors::transforms::hash_join::desc::MarkerKind;
use crate::pipelines::processors::transforms::hash_join::row::RowPtr;
use crate::pipelines::processors::HashJoinState;
use crate::pipelines::processors::HashTable;
use crate::pipelines::processors::JoinHashTable;
use crate::sessions::TableContext;
use crate::sql::planner::plans::JoinType;

#[async_trait::async_trait]
impl HashJoinState for JoinHashTable {
<<<<<<< HEAD
    fn build(&self, input: Chunk) -> Result<()> {
        todo!("expression");
        // let func_ctx = self.ctx.try_get_function_context()?;
        // let build_cols = self
        //     .hash_join_desc
        //     .build_keys
        //     .iter()
        //     .map(|expr| Ok(expr.eval(&func_ctx, &input)?.vector().clone()))
        //     .collect::<Result<Vec<ColumnRef>>>()?;
        // self.row_space.push_cols(input, build_cols)
=======
    fn build(&self, input: DataBlock) -> Result<()> {
        let mut data_block = input;
        let data_block_size_limit = self.ctx.get_settings().get_max_block_size()? * 16;
        {
            let mut buffer = self.row_space.buffer.write().unwrap();
            let buffer_row_size = buffer.iter().fold(0, |acc, x| acc + x.num_rows());
            if buffer_row_size < data_block_size_limit as usize {
                buffer.push(data_block);
                return Ok(());
            } else {
                data_block = DataBlock::concat_blocks(&buffer)?;
                buffer.clear();
            }
        }
        self.add_build_block(data_block)
>>>>>>> 38d56645
    }

    fn probe(&self, input: &Chunk, probe_state: &mut ProbeState) -> Result<Vec<Chunk>> {
        match self.hash_join_desc.join_type {
            JoinType::Inner
            | JoinType::LeftSemi
            | JoinType::LeftAnti
            | JoinType::RightSemi
            | JoinType::RightAnti
            | JoinType::Left
            | JoinType::LeftMark
            | JoinType::RightMark
            | JoinType::Single
            | JoinType::Right
            | JoinType::Full => self.probe_join(input, probe_state),
            JoinType::Cross => self.probe_cross_join(input, probe_state),
        }
    }

    fn interrupt(&self) {
        self.interrupt.store(true, Ordering::Release);
    }

    fn attach(&self) -> Result<()> {
        let mut count = self.ref_count.lock().unwrap();
        *count += 1;
        Ok(())
    }

    fn detach(&self) -> Result<()> {
        let mut count = self.ref_count.lock().unwrap();
        *count -= 1;
        if *count == 0 {
            self.finish()?;
            let mut is_finished = self.is_finished.lock().unwrap();
            *is_finished = true;
            self.finished_notify.notify_waiters();
            Ok(())
        } else {
            Ok(())
        }
    }

    fn is_finished(&self) -> Result<bool> {
        Ok(*self.is_finished.lock().unwrap())
    }

    fn finish(&self) -> Result<()> {
        macro_rules! insert_key {
            ($table: expr, $markers: expr, $method: expr, $chunk: expr, $columns: expr,  $chunk_index: expr, ) => {{
                let keys_state = $method.build_keys_state(&$columns, $chunk.num_rows())?;
                let build_keys_iter = $method.build_keys_iter(&keys_state)?;

                for (row_index, key) in build_keys_iter.enumerate().take($chunk.num_rows()) {
                    let ptr = RowPtr {
                        chunk_index: $chunk_index,
                        row_index,
                        marker: $markers[row_index],
                    };
                    if self.hash_join_desc.join_type == JoinType::LeftMark {
                        let mut self_row_ptrs = self.row_ptrs.write();
                        self_row_ptrs.push(ptr);
                    }
                    match unsafe { $table.insert(*key) } {
                        Ok(entity) => {
                            entity.write(vec![ptr]);
                        }
                        Err(entity) => {
                            entity.push(ptr);
                        }
                    }
                }
            }};
        }
        {
            let buffer = self.row_space.buffer.write().unwrap();
            if !buffer.is_empty() {
                let data_block = DataBlock::concat_blocks(&buffer)?;
                self.add_build_block(data_block)?;
            }
        }
        let interrupt = self.interrupt.clone();
        let mut chunks = self.row_space.chunks.write().unwrap();
        let mut has_null = false;
        for chunk_index in 0..chunks.len() {
            if interrupt.load(Ordering::Relaxed) {
                return Err(ErrorCode::AbortedQuery(
                    "Aborted query, because the server is shutting down or the query was killed.",
                ));
            }

            let chunk = &mut chunks[chunk_index];
            let mut columns = Vec::with_capacity(chunk.cols.len());
            let markers = match self.hash_join_desc.join_type {
                JoinType::LeftMark => Self::init_markers(&chunk.cols, chunk.num_rows())
                    .iter()
                    .map(|x| Some(*x))
                    .collect(),
                JoinType::RightMark => {
                    if !has_null && !chunk.cols.is_empty() {
                        if let Some(validity) = chunk.cols[0].validity().1 {
                            if validity.unset_bits() > 0 {
                                has_null = true;
                                let mut has_null_ref =
                                    self.hash_join_desc.marker_join_desc.has_null.write();
                                *has_null_ref = true;
                            }
                        }
                    }
                    vec![None; chunk.num_rows()]
                }
                _ => {
                    vec![None; chunk.num_rows()]
                }
            };
            for col in chunk.cols.iter() {
                columns.push(col);
            }
            match (*self.hash_table.write()).borrow_mut() {
                HashTable::SerializerHashTable(table) => {
                    let mut build_cols_ref = Vec::with_capacity(chunk.cols.len());
                    for build_col in chunk.cols.iter() {
                        build_cols_ref.push(build_col);
                    }
                    let keys_state = table
                        .hash_method
                        .build_keys_state(&build_cols_ref, chunk.num_rows())?;
                    chunk.keys_state = Some(keys_state);
                    let build_keys_iter = table
                        .hash_method
                        .build_keys_iter(chunk.keys_state.as_ref().unwrap())?;
                    for (row_index, key) in build_keys_iter.enumerate().take(chunk.num_rows()) {
                        let ptr = RowPtr {
                            chunk_index,
                            row_index,
                            marker: markers[row_index],
                        };
                        if self.hash_join_desc.join_type == JoinType::LeftMark {
                            let mut self_row_ptrs = self.row_ptrs.write();
                            self_row_ptrs.push(ptr);
                        }
                        match unsafe { table.hash_table.insert_borrowing(key) } {
                            Ok(entity) => {
                                entity.write(vec![ptr]);
                            }
                            Err(entity) => {
                                entity.push(ptr);
                            }
                        }
                    }
                }
                HashTable::KeyU8HashTable(table) => insert_key! {
                    &mut table.hash_table,
                    &markers,
                    &table.hash_method,
                    chunk,
                    columns,
                    chunk_index,
                },
                HashTable::KeyU16HashTable(table) => insert_key! {
                    &mut table.hash_table,
                    &markers,
                    &table.hash_method,
                    chunk,
                    columns,
                    chunk_index,
                },
                HashTable::KeyU32HashTable(table) => insert_key! {
                    &mut table.hash_table,
                    &markers,
                    &table.hash_method,
                    chunk,
                    columns,
                    chunk_index,
                },
                HashTable::KeyU64HashTable(table) => insert_key! {
                    &mut table.hash_table,
                    &markers,
                    &table.hash_method,
                    chunk,
                    columns,
                    chunk_index,
                },
                HashTable::KeyU128HashTable(table) => insert_key! {
                    &mut table.hash_table,
                    &markers,
                    &table.hash_method,
                    chunk,
                    columns,
                    chunk_index,
                },
                HashTable::KeyU256HashTable(table) => insert_key! {
                    &mut table.hash_table,
                    &markers,
                    &table.hash_method,
                    chunk,
                    columns,
                    chunk_index,
                },
                HashTable::KeyU512HashTable(table) => insert_key! {
                    &mut table.hash_table,
                    &markers,
                    &table.hash_method,
                    chunk,
                    columns,
                    chunk_index,
                },
            }
        }
        Ok(())
    }

    async fn wait_finish(&self) -> Result<()> {
        if !self.is_finished()? {
            self.finished_notify.notified().await;
        }

        Ok(())
    }

    fn mark_join_chunks(&self) -> Result<Vec<Chunk>> {
        let row_ptrs = self.row_ptrs.read();
        let has_null = self.hash_join_desc.marker_join_desc.has_null.read();

        let markers = row_ptrs.iter().map(|r| r.marker.unwrap()).collect();
        let marker_chunk = self.create_marker_chunk(*has_null, markers)?;
        let build_chunk = self.row_space.gather(&row_ptrs)?;
        Ok(vec![self.merge_eq_chunk(&marker_chunk, &build_chunk)?])
    }

    fn right_join_chunks(&self, chunks: &[Chunk]) -> Result<Vec<Chunk>> {
        let mut row_state = self.row_state_for_right_join()?;
        let unmatched_build_indexes = self.find_unmatched_build_indexes(&row_state)?;

        // Don't need process non-equi conditions for full join in the method
        // Because non-equi conditions have been processed in left probe join
        if self.hash_join_desc.join_type == JoinType::Full {
            let null_chunk = self.null_chunks_for_right_join(&unmatched_build_indexes)?;
            return Ok(vec![Chunk::concat(&[chunks, &[null_chunk]].concat())?]);
        }

        let rest_chunk = self.rest_chunk()?;
        let input_chunk = Chunk::concat(&[chunks, &[rest_chunk]].concat())?;
        let num_rows = input_chunk.num_rows();

        if unmatched_build_indexes.is_empty() && self.hash_join_desc.other_predicate.is_none() {
            return Ok(vec![input_chunk]);
        }

        if self.hash_join_desc.other_predicate.is_none() {
            let null_chunk = self.null_chunks_for_right_join(&unmatched_build_indexes)?;
            if input_chunk.is_empty() {
                return Ok(vec![null_chunk]);
            }
            return Ok(vec![Chunk::concat(&[input_chunk, null_chunk])?]);
        }

        if input_chunk.is_empty() {
            return Ok(vec![]);
        }

        let (bm, all_true, all_false) = self.get_other_filters(
            &input_chunk,
            self.hash_join_desc.other_predicate.as_ref().unwrap(),
        )?;

        if all_true {
            let null_chunk = self.null_chunks_for_right_join(&unmatched_build_indexes)?;
            return Ok(vec![Chunk::concat(&[input_chunk, null_chunk])?]);
        }

        let validity = match (bm, all_false) {
            (Some(b), _) => b,
            (None, true) => Bitmap::new_zeroed(num_rows),
            // must be one of above
            _ => unreachable!(),
        };
        let probe_column_len = self.probe_schema.fields().len();
        let probe_columns = input_chunk.columns()[0..probe_column_len]
            .iter()
            .map(|c| Self::set_validity(c, &validity))
            .collect::<Vec<_>>();
        let probe_chunk = Chunk::new(robe_columns, num_rows);
        let build_chunk = Chunk::new(input_chunk.columns()[probe_column_len..].to_vec(), num_rows);
        let merged_chunk = self.merge_eq_chunk(&build_chunk, &probe_chunk)?;

        // If build_indexes size will greater build table size, we need filter the redundant rows for build side.
        let mut bm = validity.into_mut().right().unwrap();
        self.filter_rows_for_right_join(&mut bm, &mut row_state);
        let filtered_chunk = Chunk::filter_chunk_with_bitmap(merged_chunk, &bm.into())?;

        // Concat null chunks
        let null_chunk = self.null_chunks_for_right_join(&unmatched_build_indexes)?;
        Ok(vec![Chunk::concat(&[filtered_chunk, null_chunk])?])
    }

    fn right_semi_join_chunks(&self, chunks: &[Chunk]) -> Result<Vec<Chunk>> {
        let mut row_state = self.row_state_for_right_join()?;
        // Fast path for right anti join with non-equi conditions
        if self.hash_join_desc.other_predicate.is_none()
            && self.hash_join_desc.join_type == JoinType::RightAnti
        {
            let unmatched_build_indexes = self.find_unmatched_build_indexes(&row_state)?;
            let unmatched_build_chunk = self.row_space.gather(&unmatched_build_indexes)?;
            return Ok(vec![unmatched_build_chunk]);
        }

        let rest_chunk = self.rest_chunk()?;
        let input_chunk = Chunk::concat(&[chunks, &[rest_chunk]].concat())?;

        if input_chunk.is_empty() {
            return Ok(vec![]);
        }

        let probe_fields_len = self.probe_schema.fields().len();
        let build_columns = input_chunk.columns()[probe_fields_len..].to_vec();
        let build_chunk = Chunk::new(build_columns, input_chunk.num_rows());

        // Fast path for right semi join with non-equi conditions
        if self.hash_join_desc.other_predicate.is_none()
            && self.hash_join_desc.join_type == JoinType::RightSemi
        {
            let mut bm = MutableBitmap::new();
            bm.extend_constant(build_chunk.num_rows(), true);
            let filtered_chunk =
                self.filter_rows_for_right_semi_join(&mut bm, build_chunk, &mut row_state)?;
            return Ok(vec![filtered_chunk]);
        }

        // Right anti/semi join with non-equi conditions
        let (bm, all_true, all_false) = self.get_other_filters(
            &input_chunk,
            self.hash_join_desc.other_predicate.as_ref().unwrap(),
        )?;

        // Fast path for all non-equi conditions are true
        if all_true {
            return if self.hash_join_desc.join_type == JoinType::RightSemi {
                let mut bm = MutableBitmap::new();
                bm.extend_constant(build_chunk.num_rows(), true);
                let filtered_chunk =
                    self.filter_rows_for_right_semi_join(&mut bm, build_chunk, &mut row_state)?;
                return Ok(vec![filtered_chunk]);
            } else {
                let unmatched_build_indexes = self.find_unmatched_build_indexes(&row_state)?;
                let unmatched_build_chunk = self.row_space.gather(&unmatched_build_indexes)?;
                Ok(vec![unmatched_build_chunk])
            };
        }

        // Fast path for all non-equi conditions are false
        if all_false {
            return if self.hash_join_desc.join_type == JoinType::RightSemi {
                Ok(vec![Chunk::empty()])
            } else {
                Ok(self.row_space.data_chunks())
            };
        }

        let mut bm = bm.unwrap().into_mut().right().unwrap();

        // Right semi join with non-equi conditions
        if self.hash_join_desc.join_type == JoinType::RightSemi {
            let filtered_chunk =
                self.filter_rows_for_right_semi_join(&mut bm, build_chunk, &mut row_state)?;
            return Ok(vec![filtered_chunk]);
        }

        // Right anti join with non-equi conditions
        {
            let build_indexes = self.hash_join_desc.join_state.build_indexes.read();
            for (idx, row_ptr) in build_indexes.iter().enumerate() {
                if !bm.get(idx) {
                    row_state[row_ptr.chunk_index][row_ptr.row_index] -= 1;
                }
            }
        }
        let unmatched_build_indexes = self.find_unmatched_build_indexes(&row_state)?;
        let unmatched_build_chunk = self.row_space.gather(&unmatched_build_indexes)?;
        Ok(vec![unmatched_build_chunk])
    }

    fn left_join_chunks(&self, chunks: &[Chunk]) -> Result<Vec<Chunk>> {
        // Get rest chunks
        let mut input_chunks = chunks.to_vec();
        let rest_chunk = self.rest_chunk()?;
        if rest_chunk.is_empty() {
            return Ok(input_chunks);
        }
        input_chunks.push(rest_chunk);
        Ok(input_chunks)
    }
}

impl JoinHashTable {
    pub(crate) fn filter_rows_for_right_join(
        &self,
        bm: &mut MutableBitmap,
        row_state: &mut [Vec<usize>],
    ) {
        let build_indexes = self.hash_join_desc.join_state.build_indexes.read();
        for (index, row) in build_indexes.iter().enumerate() {
            if row_state[row.chunk_index][row.row_index] == 1_usize {
                if !bm.get(index) {
                    bm.set(index, true)
                }
                continue;
            }

            if !bm.get(index) {
                row_state[row.chunk_index][row.row_index] -= 1;
            }
        }
    }

    pub(crate) fn filter_rows_for_right_semi_join(
        &self,
        bm: &mut MutableBitmap,
        input: Chunk,
        row_state: &mut [Vec<usize>],
    ) -> Result<Chunk> {
        let build_indexes = self.hash_join_desc.join_state.build_indexes.read();
        for (index, row) in build_indexes.iter().enumerate() {
            if row_state[row.chunk_index][row.row_index] > 1_usize && !bm.get(index) {
                row_state[row.chunk_index][row.row_index] -= 1;
            }
        }
        for (index, row) in build_indexes.iter().enumerate() {
            if row_state[row.chunk_index][row.row_index] > 1_usize && bm.get(index) {
                bm.set(index, false);
                row_state[row.chunk_index][row.row_index] -= 1;
            }
        }
        Chunk::filter_chunk_with_bitmap(input, &bm.clone().into())
    }

    pub(crate) fn non_equi_conditions_for_left_join(
        &self,
        input_chunks: &[Chunk],
        probe_indexes_vec: &[Vec<u32>],
        row_state: &mut [u32],
    ) -> Result<Vec<Chunk>> {
        let mut output_chunks = Vec::with_capacity(input_chunks.len());
        let mut begin = 0;
        let probe_side_len = self.probe_schema.fields().len();
        for (idx, input_chunk) in input_chunks.iter().enumerate() {
            if self.interrupt.load(Ordering::Relaxed) {
                return Err(ErrorCode::AbortedQuery(
                    "Aborted query, because the server is shutting down or the query was killed.",
                ));
            }
            // Process non-equi conditions
            let (bm, all_true, all_false) = self.get_other_filters(
                input_chunk,
                self.hash_join_desc.other_predicate.as_ref().unwrap(),
            )?;

            if all_true {
                output_chunks.push(input_chunk.clone());
                continue;
            }

            let num_rows = input_chunk.num_rows();

            let validity = match (bm, all_false) {
                (Some(b), _) => b,
                (None, true) => Bitmap::new_zeroed(num_rows),
                // must be one of above
                _ => unreachable!(),
            };

            // probed_chunk contains probe side and build side.
            let nullable_columns = input_chunk.columns()[probe_side_len..]
                .iter()
                .map(|c| Self::set_validity(c, &validity))
                .collect::<Vec<_>>();

            let nullable_build_chunk = Chunk::new(nullable_columns.clone(), num_rows);

            let probe_chunk =
                Chunk::new(input_chunk.columns()[0..probe_side_len].to_vec(), num_rows);

            let merged_chunk = self.merge_eq_chunk(&nullable_build_chunk, &probe_chunk)?;
            let mut bm = validity.into_mut().right().unwrap();
            if self.hash_join_desc.join_type == JoinType::Full {
                let mut build_indexes = self.hash_join_desc.join_state.build_indexes.write();
                let build_indexes = &mut build_indexes[begin..(begin + bm.len())];
                begin += bm.len();
                for (idx, build_index) in build_indexes.iter_mut().enumerate() {
                    if !bm.get(idx) {
                        build_index.marker = Some(MarkerKind::False);
                    }
                }
            }
            self.fill_null_for_left_join(&mut bm, &probe_indexes_vec[idx], row_state);

            output_chunks.push(Chunk::filter_chunk_with_bitmap(merged_chunk, &bm.into())?);
        }
        Ok(output_chunks)
    }
}<|MERGE_RESOLUTION|>--- conflicted
+++ resolved
@@ -17,13 +17,6 @@
 
 use common_arrow::arrow::bitmap::Bitmap;
 use common_arrow::arrow::bitmap::MutableBitmap;
-<<<<<<< HEAD
-=======
-use common_datablocks::DataBlock;
-use common_datablocks::HashMethod;
-use common_datavalues::BooleanColumn;
-use common_datavalues::Column;
->>>>>>> 38d56645
 use common_exception::ErrorCode;
 use common_exception::Result;
 use common_expression::Chunk;
@@ -39,7 +32,6 @@
 
 #[async_trait::async_trait]
 impl HashJoinState for JoinHashTable {
-<<<<<<< HEAD
     fn build(&self, input: Chunk) -> Result<()> {
         todo!("expression");
         // let func_ctx = self.ctx.try_get_function_context()?;
@@ -50,23 +42,6 @@
         //     .map(|expr| Ok(expr.eval(&func_ctx, &input)?.vector().clone()))
         //     .collect::<Result<Vec<ColumnRef>>>()?;
         // self.row_space.push_cols(input, build_cols)
-=======
-    fn build(&self, input: DataBlock) -> Result<()> {
-        let mut data_block = input;
-        let data_block_size_limit = self.ctx.get_settings().get_max_block_size()? * 16;
-        {
-            let mut buffer = self.row_space.buffer.write().unwrap();
-            let buffer_row_size = buffer.iter().fold(0, |acc, x| acc + x.num_rows());
-            if buffer_row_size < data_block_size_limit as usize {
-                buffer.push(data_block);
-                return Ok(());
-            } else {
-                data_block = DataBlock::concat_blocks(&buffer)?;
-                buffer.clear();
-            }
-        }
-        self.add_build_block(data_block)
->>>>>>> 38d56645
     }
 
     fn probe(&self, input: &Chunk, probe_state: &mut ProbeState) -> Result<Vec<Chunk>> {
