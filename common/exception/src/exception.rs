// Copyright 2020-2021 The Datafuse Authors.
//
// SPDX-License-Identifier: Apache-2.0.

#![allow(non_snake_case)]

use std::fmt::Debug;
use std::fmt::Display;
use std::fmt::Formatter;

use backtrace::Backtrace;
use thiserror::Error;

#[derive(Error)]
pub struct ErrorCodes {
    code: u16,
    display_text: String,
    cause: Option<Box<dyn std::error::Error + Sync + Send>>,
    backtrace: Option<Backtrace>,
}

impl ErrorCodes {
    pub fn code(&self) -> u16 {
        self.code
    }

    pub fn message(&self) -> String {
        self.cause
            .as_ref()
            .map(|cause| format!("{:?}", cause))
            .unwrap_or_else(|| self.display_text.clone())
    }

    pub fn backtrace(&self) -> String {
        return match self.backtrace.as_ref() {
            None => "".to_string(), // no backtrace
            Some(backtrace) => format!("{:?}", backtrace)
        };
    }
}

macro_rules! as_item {
    ($i:item) => {
        $i
    };
}

macro_rules! build_exceptions {
    ($($body:tt($code:expr)),*) => {
        as_item! {
            impl ErrorCodes {
                $(
                pub fn $body(display_text: impl Into<String>) -> ErrorCodes {
                    ErrorCodes {
                        code:$code,
                        display_text: display_text.into(),
                        cause: None,
                        backtrace: Some(Backtrace::new()),
                    }
                })*
            }
        }
    }
}

build_exceptions! {
    Ok(0),
    UnknownTypeOfQuery(1),
    UnImplement(2),
    UnknownDatabase(3),
    UnknownSetting(4),
    SyntexException(5),
    BadArguments(6),
    IllegalDataType(7),
    UnknownFunction(8),
    IllegalFunctionState(9),
    BadDataValueType(10),
    UnknownPlan(11),
    IllegalPipelineState(12),
    BadTransformType(13),
    IllegalTransformConnectionState(14),
    LogicalError(15),
    EmptyData(16),
    DataStructMissMatch(17),
    BadDataArrayLength(18),
    UnknownContextID(19),
    UnknownVariable(20),
    UnknownTableFunction(21),
    BadOption(22),
    CannotReadFile(23),
    ParquetError(24),
    UnknownTable(25),
    IllegalAggregateExp(26),
    StageExists(27),
    NotFoundStream(28),
    BadColumnarType(29),
    UnknownColumn(30),
    BadScatterExpression(31),
    EmptyDataFromServer(32),
    NotFountLocalNode(33),
    PlanScheduleError(34),

    UnknownException(1000),
    TokioError(1001)
}

pub type Result<T> = std::result::Result<T, ErrorCodes>;

impl Debug for ErrorCodes {
    fn fmt(&self, f: &mut Formatter<'_>) -> std::fmt::Result {
        write!(
            f,
            "Code: {}, displayText = {}.",
            self.code(),
            self.message(),
        )?;

        match self.backtrace.as_ref() {
            None => Ok(()), // no backtrace
            Some(backtrace) => {
                // TODO: Custom stack frame format for print
                write!(f, "\n\n{:?}", backtrace)
            }
        }
    }
}

impl Display for ErrorCodes {
    fn fmt(&self, f: &mut Formatter<'_>) -> std::fmt::Result {
        write!(
            f,
            "Code: {}, displayText = {}.",
            self.code(),
            self.message(),
        )
    }
}

#[derive(Error)]
enum OtherErrors {
    AnyHow { error: anyhow::Error }
}

impl Display for OtherErrors {
    fn fmt(&self, f: &mut Formatter<'_>) -> std::fmt::Result {
        match self {
            OtherErrors::AnyHow { error } => write!(f, "{}", error)
        }
    }
}

impl Debug for OtherErrors {
    fn fmt(&self, f: &mut Formatter<'_>) -> std::fmt::Result {
        match self {
            OtherErrors::AnyHow { error } => write!(f, "{:?}", error)
        }
    }
}

<<<<<<< HEAD
impl Clone for ErrorCodes {
    fn clone(&self) -> Self {
        ErrorCodes {
            code: self.code.clone(),
            display_text: self.display_text.clone(),
            cause: None,
            backtrace: self.backtrace.clone(),
        }
    }
}

impl ErrorCodes {
    pub fn from_anyhow(error: anyhow::Error) -> ErrorCodes {
=======
impl From<anyhow::Error> for ErrorCodes {
    fn from(error: anyhow::Error) -> Self {
>>>>>>> 958c9ef5
        ErrorCodes {
            code: 1002,
            display_text: String::from(""),
            cause: Some(Box::new(OtherErrors::AnyHow { error })),
            backtrace: None,
        }
    }
}

impl From<std::num::ParseIntError> for ErrorCodes {
    fn from(error: std::num::ParseIntError) -> Self {
        ErrorCodes::from_std_error(error)
    }
}

impl From<std::num::ParseFloatError> for ErrorCodes {
    fn from(error: std::num::ParseFloatError) -> Self {
        ErrorCodes::from_std_error(error)
    }
}

impl From<common_arrow::arrow::error::ArrowError> for ErrorCodes {
    fn from(error: common_arrow::arrow::error::ArrowError) -> Self {
        ErrorCodes::from_std_error(error)
    }
}

impl From<serde_json::Error> for ErrorCodes {
    fn from(error: serde_json::Error) -> Self {
        ErrorCodes::from_std_error(error)
    }
}

impl From<sqlparser::parser::ParserError> for ErrorCodes {
    fn from(error: sqlparser::parser::ParserError) -> Self {
        ErrorCodes::from_std_error(error)
    }
}
impl ErrorCodes {
    pub fn from_std_error<T: std::error::Error>(error: T) -> Self {
        ErrorCodes {
            code: 1002,
            display_text: format!("{}", error),
            cause: None,
            backtrace: Some(Backtrace::new())
        }
    }
}<|MERGE_RESOLUTION|>--- conflicted
+++ resolved
@@ -99,6 +99,7 @@
     EmptyDataFromServer(32),
     NotFountLocalNode(33),
     PlanScheduleError(34),
+    BadPlanInputs(35),
 
     UnknownException(1000),
     TokioError(1001)
@@ -157,24 +158,9 @@
     }
 }
 
-<<<<<<< HEAD
-impl Clone for ErrorCodes {
-    fn clone(&self) -> Self {
-        ErrorCodes {
-            code: self.code.clone(),
-            display_text: self.display_text.clone(),
-            cause: None,
-            backtrace: self.backtrace.clone(),
-        }
-    }
-}
-
-impl ErrorCodes {
-    pub fn from_anyhow(error: anyhow::Error) -> ErrorCodes {
-=======
+
 impl From<anyhow::Error> for ErrorCodes {
     fn from(error: anyhow::Error) -> Self {
->>>>>>> 958c9ef5
         ErrorCodes {
             code: 1002,
             display_text: String::from(""),
@@ -213,13 +199,23 @@
         ErrorCodes::from_std_error(error)
     }
 }
+
 impl ErrorCodes {
     pub fn from_std_error<T: std::error::Error>(error: T) -> Self {
         ErrorCodes {
             code: 1002,
             display_text: format!("{}", error),
             cause: None,
-            backtrace: Some(Backtrace::new())
+            backtrace: Some(Backtrace::new()),
+        }
+    }
+
+    pub fn create(code: u16, display_text: String, backtrace: Option<Backtrace>) -> ErrorCodes {
+        ErrorCodes {
+            code,
+            display_text,
+            cause: None,
+            backtrace,
         }
     }
 }