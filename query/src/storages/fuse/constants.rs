//  Copyright 2021 Datafuse Labs.
//
//  Licensed under the Apache License, Version 2.0 (the "License");
//  you may not use this file except in compliance with the License.
//  You may obtain a copy of the License at
//
//      http://www.apache.org/licenses/LICENSE-2.0
//
//  Unless required by applicable law or agreed to in writing, software
//  distributed under the License is distributed on an "AS IS" BASIS,
//  WITHOUT WARRANTIES OR CONDITIONS OF ANY KIND, either express or implied.
//  See the License for the specific language governing permissions and
//  limitations under the License.
//

<<<<<<< HEAD
pub const TBL_OPT_SNAPSHOT_LOC: &str = "SNAPSHOT_LOC";
pub const TBL_OPT_SNAPSHOT_VER: &str = "SNAPSHOT_VER";
pub const TBL_OPT_CHUNK_BLOCK_NUM: &str = "CHUNK_BLOCK_NUM";
pub const TBL_OPT_BLOCK_IN_MEM_SIZE_THRESHOLD: &str = "BLOCK_SIZE_THRESHOLD";
pub const TBL_OPT_BLOCK_PER_SEGMENT: &str = "BLOCK_PER_SEGMENT";
pub const TBL_OPT_ROW_PER_BLOCK: &str = "ROW_PER_BLOCK";

=======
pub const TBL_OPT_KEY_SNAPSHOT_LOC: &str = "snapshot_loc";
pub const TBL_OPT_KEY_CHUNK_BLOCK_NUM: &str = "chunk_block_num";
pub const TBL_OPT_KEY_BLOCK_IN_MEM_SIZE_THRESHOLD: &str = "block_size_threshold";

pub const TBL_OPT_KEY_BLOCK_PER_SEGMENT: &str = "block_per_segment";
pub const TBL_OPT_KEY_ROW_PER_BLOCK: &str = "row_per_block";
>>>>>>> 7a45ac0d
pub const FUSE_TBL_BLOCK_PREFIX: &str = "_b";
pub const FUSE_TBL_SEGMENT_PREFIX: &str = "_sg";
pub const FUSE_TBL_SNAPSHOT_PREFIX: &str = "_ss";

pub const DEFAULT_CHUNK_BLOCK_NUM: usize = 1000;
pub const DEFAULT_BLOCK_PER_SEGMENT: usize = 1000;
pub const DEFAULT_ROW_PER_BLOCK: usize = 1000 * 1000;
pub const DEFAULT_BLOCK_SIZE_IN_MEM_SIZE_THRESHOLD: usize = 100 * 1024 * 1024;<|MERGE_RESOLUTION|>--- conflicted
+++ resolved
@@ -13,22 +13,18 @@
 //  limitations under the License.
 //
 
-<<<<<<< HEAD
-pub const TBL_OPT_SNAPSHOT_LOC: &str = "SNAPSHOT_LOC";
-pub const TBL_OPT_SNAPSHOT_VER: &str = "SNAPSHOT_VER";
+pub const TBL_OPT_KEY_SNAPSHOT_LOC: &str = "snapshot_loc";
+pub const TBL_OPT_KEY_CHUNK_BLOCK_NUM: &str = "chunk_block_num";
+pub const TBL_OPT_KEY_BLOCK_IN_MEM_SIZE_THRESHOLD: &str = "block_size_threshold";
 pub const TBL_OPT_CHUNK_BLOCK_NUM: &str = "CHUNK_BLOCK_NUM";
 pub const TBL_OPT_BLOCK_IN_MEM_SIZE_THRESHOLD: &str = "BLOCK_SIZE_THRESHOLD";
 pub const TBL_OPT_BLOCK_PER_SEGMENT: &str = "BLOCK_PER_SEGMENT";
-pub const TBL_OPT_ROW_PER_BLOCK: &str = "ROW_PER_BLOCK";
+pub const TBL_OPT_ROW_PER_BLOCK: &str = "row_per_block";
+pub const TBL_OPT_KEY_BLOCK_PER_SEGMENT: &str = "block_per_segment";
+pub const TBL_OPT_SNAPSHOT_VER: &str = "snapshot_ver";
 
-=======
-pub const TBL_OPT_KEY_SNAPSHOT_LOC: &str = "snapshot_loc";
-pub const TBL_OPT_KEY_CHUNK_BLOCK_NUM: &str = "chunk_block_num";
-pub const TBL_OPT_KEY_BLOCK_IN_MEM_SIZE_THRESHOLD: &str = "block_size_threshold";
+pub const TBL_OPT_KEY_ROW_PER_BLOCK: &str = "row_per_block";
 
-pub const TBL_OPT_KEY_BLOCK_PER_SEGMENT: &str = "block_per_segment";
-pub const TBL_OPT_KEY_ROW_PER_BLOCK: &str = "row_per_block";
->>>>>>> 7a45ac0d
 pub const FUSE_TBL_BLOCK_PREFIX: &str = "_b";
 pub const FUSE_TBL_SEGMENT_PREFIX: &str = "_sg";
 pub const FUSE_TBL_SNAPSHOT_PREFIX: &str = "_ss";
