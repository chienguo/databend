// Copyright 2020 Datafuse Labs.
//
// Licensed under the Apache License, Version 2.0 (the "License");
// you may not use this file except in compliance with the License.
// You may obtain a copy of the License at
//
//     http://www.apache.org/licenses/LICENSE-2.0
//
// Unless required by applicable law or agreed to in writing, software
// distributed under the License is distributed on an "AS IS" BASIS,
// WITHOUT WARRANTIES OR CONDITIONS OF ANY KIND, either express or implied.
// See the License for the specific language governing permissions and
// limitations under the License.

use std::fmt;

use common_exception::ErrorCode;
use common_exception::Result;
use common_flights::RpcClientTlsConfig;
use lazy_static::lazy_static;
use structopt::StructOpt;
use structopt_toml::StructOptToml;

lazy_static! {
    pub static ref FUSE_COMMIT_VERSION: String = {
        let build_semver = option_env!("VERGEN_BUILD_SEMVER");
        let git_sha = option_env!("VERGEN_GIT_SHA_SHORT");
        let rustc_semver = option_env!("VERGEN_RUSTC_SEMVER");
        let timestamp = option_env!("VERGEN_BUILD_TIMESTAMP");

        let ver = match (build_semver, git_sha, rustc_semver, timestamp) {
            #[cfg(not(feature = "simd"))]
            (Some(v1), Some(v2), Some(v3), Some(v4)) => format!("{}-{}({}-{})", v1, v2, v3, v4),
            #[cfg(feature = "simd")]
            (Some(v1), Some(v2), Some(v3), Some(v4)) => {
                format!("{}-{}-simd({}-{})", v1, v2, v3, v4)
            }
            _ => String::new(),
        };
        ver
    };
}

macro_rules! env_helper {
    ($config:expr,$struct: tt, $field:tt, $field_type: ty, $env:expr) => {
        let env_var = std::env::var_os($env)
            .unwrap_or($config.$struct.$field.to_string().into())
            .into_string()
            .expect(format!("cannot convert {} to string", $env).as_str());
        $config.$struct.$field = env_var
            .parse::<$field_type>()
            .expect(format!("cannot convert {} to {}", $env, stringify!($field_type)).as_str());
    };
}

const LOG_LEVEL: &str = "QUERY_LOG_LEVEL";
const LOG_DIR: &str = "QUERY_LOG_DIR";
const NUM_CPUS: &str = "QUERY_NUM_CPUS";

const MYSQL_HANDLER_HOST: &str = "QUERY_MYSQL_HANDLER_HOST";
const MYSQL_HANDLER_PORT: &str = "QUERY_MYSQL_HANDLER_PORT";
const MAX_ACTIVE_SESSIONS: &str = "QUERY_MAX_ACTIVE_SESSIONS";

const CLICKHOUSE_HANDLER_HOST: &str = "QUERY_CLICKHOUSE_HANDLER_HOST";
const CLICKHOUSE_HANDLER_PORT: &str = "QUERY_CLICKHOUSE_HANDLER_PORT";

const FLIGHT_API_ADDRESS: &str = "QUERY_FLIGHT_API_ADDRESS";
const HTTP_API_ADDRESS: &str = "QUERY_HTTP_API_ADDRESS";
const METRICS_API_ADDRESS: &str = "QUERY_METRIC_API_ADDRESS";

<<<<<<< HEAD
// Store env.
const STORE_ADDRESS: &str = "STORE_ADDRESS";
const STORE_USERNAME: &str = "STORE_USERNAME";
const STORE_PASSWORD: &str = "STORE_PASSWORD";
const DISABLE_LOCAL_DATABASE_ENGINE: &str = "DISABLE_LOCAL_DATABASE_ENGINE";

=======
// Query env.
>>>>>>> e5e529fb
const API_TLS_SERVER_CERT: &str = "API_TLS_SERVER_CERT";
const API_TLS_SERVER_KEY: &str = "API_TLS_SERVER_KEY";

const CONFIG_FILE: &str = "CONFIG_FILE";

const RPC_TLS_SERVER_CERT: &str = "RPC_TLS_SERVER_CERT";
const RPC_TLS_SERVER_KEY: &str = "RPC_TLS_SERVER_KEY";
const RPC_TLS_QUERY_SERVER_ROOT_CA_CERT: &str = "RPC_TLS_QUERY_SERVER_ROOT_CA_CERT";
const RPC_TLS_QUERY_SERVICE_DOMAIN_NAME: &str = "RPC_TLS_QUERY_SERVICE_DOMAIN_NAME";

// Meta env.
const META_ADDRESS: &str = "META_ADDRESS";
const META_USERNAME: &str = "META_USERNAME";
const META_PASSWORD: &str = "META_PASSWORD";
const RPC_TLS_META_SERVER_ROOT_CA_CERT: &str = "RPC_TLS_META_SERVER_ROOT_CA_CERT";
const RPC_TLS_META_SERVICE_DOMAIN_NAME: &str = "RPC_TLS_META_SERVICE_DOMAIN_NAME";

// Store env.
const STORE_ADDRESS: &str = "STORE_ADDRESS";
const STORE_USERNAME: &str = "STORE_USERNAME";
const STORE_PASSWORD: &str = "STORE_PASSWORD";
const RPC_TLS_STORE_SERVER_ROOT_CA_CERT: &str = "RPC_TLS_STORE_SERVER_ROOT_CA_CERT";
const RPC_TLS_STORE_SERVICE_DOMAIN_NAME: &str = "RPC_TLS_STORE_SERVICE_DOMAIN_NAME";

/// Log config group.
/// serde(default) make the toml de to default working.
#[derive(Clone, Debug, serde::Deserialize, PartialEq, StructOpt, StructOptToml)]
pub struct LogConfig {
    #[structopt(long, env = LOG_LEVEL, default_value = "INFO" , help = "Log level <DEBUG|INFO|ERROR>")]
    #[serde(default)]
    pub log_level: String,

    #[structopt(required = false, long, env = LOG_DIR, default_value = "./_logs", help = "Log file dir")]
    #[serde(default)]
    pub log_dir: String,
}

impl LogConfig {
    pub fn default() -> Self {
        LogConfig {
            log_level: "INFO".to_string(),
            log_dir: "./_logs".to_string(),
        }
    }
}

/// Store config group.
/// serde(default) make the toml de to default working.
#[derive(Clone, serde::Deserialize, PartialEq, StructOpt, StructOptToml)]
pub struct StoreConfig {
    #[structopt(long, env = STORE_ADDRESS, default_value = "", help = "Store backend address")]
    #[serde(default)]
    pub store_address: String,

    #[structopt(long, env = STORE_USERNAME, default_value = "", help = "Store backend user name")]
    #[serde(default)]
    pub store_username: String,

    #[structopt(long, env = STORE_PASSWORD, default_value = "", help = "Store backend user password")]
    #[serde(default)]
    pub store_password: String,

    #[structopt(
        long,
        env = "RPC_TLS_STORE_SERVER_ROOT_CA_CERT",
        default_value = "",
        help = "Certificate for client to identify store rpc server"
    )]
    #[serde(default)]
    pub rpc_tls_store_server_root_ca_cert: String,

    #[structopt(
        long,
        env = "RPC_TLS_STORE_SERVICE_DOMAIN_NAME",
        default_value = "localhost"
    )]
    #[serde(default)]
    pub rpc_tls_store_service_domain_name: String,

    #[structopt(long, env = "DISABLE_LOCAL_DATABASE_ENGINE", default_value = "0")]
    #[serde(default)]
    pub disable_local_database_engine: String,
}

impl StoreConfig {
    pub fn default() -> Self {
        StoreConfig {
            store_address: "".to_string(),
            store_username: "root".to_string(),
            store_password: "".to_string(),
            rpc_tls_store_server_root_ca_cert: "".to_string(),
            rpc_tls_store_service_domain_name: "localhost".to_string(),
            disable_local_database_engine: "0".to_string(),
        }
    }
}

impl fmt::Debug for StoreConfig {
    fn fmt(&self, f: &mut fmt::Formatter) -> fmt::Result {
        write!(f, "{{")?;
        write!(f, "store_address: \"{}\", ", self.store_address)?;
        write!(f, "store_user: \"{}\", ", self.store_username)?;
        write!(f, "store_password: \"******\"")?;
        write!(f, "}}")
    }
}

/// Meta config group.
/// serde(default) make the toml de to default working.
#[derive(Clone, serde::Deserialize, PartialEq, StructOpt, StructOptToml)]
pub struct MetaConfig {
    #[structopt(long, env = META_ADDRESS, default_value = "", help = "Store backend address")]
    #[serde(default)]
    pub meta_address: String,

    #[structopt(long, env = META_USERNAME, default_value = "", help = "Store backend user name")]
    #[serde(default)]
    pub meta_username: String,

    #[structopt(long, env = META_PASSWORD, default_value = "", help = "Store backend user password")]
    #[serde(default)]
    pub meta_password: String,

    #[structopt(
        long,
        env = "RPC_TLS_META_SERVER_ROOT_CA_CERT",
        default_value = "",
        help = "Certificate for client to identify meta rpc server"
    )]
    #[serde(default)]
    pub rpc_tls_meta_server_root_ca_cert: String,

    #[structopt(
        long,
        env = "RPC_TLS_META_SERVICE_DOMAIN_NAME",
        default_value = "localhost"
    )]
    #[serde(default)]
    pub rpc_tls_meta_service_domain_name: String,
}

impl MetaConfig {
    pub fn default() -> Self {
        MetaConfig {
            meta_address: "".to_string(),
            meta_username: "root".to_string(),
            meta_password: "".to_string(),
            rpc_tls_meta_server_root_ca_cert: "".to_string(),
            rpc_tls_meta_service_domain_name: "localhost".to_string(),
        }
    }
}

impl fmt::Debug for MetaConfig {
    fn fmt(&self, f: &mut fmt::Formatter) -> fmt::Result {
        write!(f, "{{")?;
        write!(f, "meta_address: \"{}\", ", self.meta_address)?;
        write!(f, "meta_user: \"{}\", ", self.meta_username)?;
        write!(f, "meta_password: \"******\"")?;
        write!(f, "}}")
    }
}

/// Query config group.
/// serde(default) make the toml de to default working.
#[derive(Clone, Debug, serde::Deserialize, PartialEq, StructOpt, StructOptToml)]
pub struct QueryConfig {
    #[structopt(long, env = NUM_CPUS, default_value = "0")]
    #[serde(default)]
    pub num_cpus: u64,

    #[structopt(
    long,
    env = MYSQL_HANDLER_HOST,
    default_value = "127.0.0.1"
    )]
    #[serde(default)]
    pub mysql_handler_host: String,

    #[structopt(long, env = MYSQL_HANDLER_PORT, default_value = "3307")]
    #[serde(default)]
    pub mysql_handler_port: u16,

    #[structopt(
    long,
    env = MAX_ACTIVE_SESSIONS,
    default_value = "256"
    )]
    #[serde(default)]
    pub max_active_sessions: u64,

    #[structopt(
    long,
    env = CLICKHOUSE_HANDLER_HOST,
    default_value = "127.0.0.1"
    )]
    #[serde(default)]
    pub clickhouse_handler_host: String,

    #[structopt(
    long,
    env = CLICKHOUSE_HANDLER_PORT,
    default_value = "9000"
    )]
    #[serde(default)]
    pub clickhouse_handler_port: u16,

    #[structopt(
    long,
    env = FLIGHT_API_ADDRESS,
    default_value = "127.0.0.1:9090"
    )]
    #[serde(default)]
    pub flight_api_address: String,

    #[structopt(
    long,
    env = HTTP_API_ADDRESS,
    default_value = "127.0.0.1:8080"
    )]
    #[serde(default)]
    pub http_api_address: String,

    #[structopt(
    long,
    env = METRICS_API_ADDRESS,
    default_value = "127.0.0.1:7070"
    )]
    #[serde(default)]
    pub metric_api_address: String,

    #[structopt(long, env = API_TLS_SERVER_CERT, default_value = "")]
    #[serde(default)]
    pub api_tls_server_cert: String,

    #[structopt(long, env = API_TLS_SERVER_KEY, default_value = "")]
    #[serde(default)]
    pub api_tls_server_key: String,

    #[structopt(
        long,
        env = "RPC_TLS_SERVER_CERT",
        default_value = "",
        help = "rpc server cert"
    )]
    #[serde(default)]
    pub rpc_tls_server_cert: String,

    #[structopt(
        long,
        env = "RPC_TLS_SERVER_KEY",
        default_value = "key for rpc server cert"
    )]
    #[serde(default)]
    pub rpc_tls_server_key: String,

    #[structopt(
        long,
        env = "RPC_TLS_QUERY_SERVER_ROOT_CA_CERT",
        default_value = "",
        help = "Certificate for client to identify query rpc server"
    )]
    #[serde(default)]
    pub rpc_tls_query_server_root_ca_cert: String,

    #[structopt(
        long,
        env = "RPC_TLS_QUERY_SERVICE_DOMAIN_NAME",
        default_value = "localhost"
    )]
    #[serde(default)]
    pub rpc_tls_query_service_domain_name: String,
}

impl QueryConfig {
    pub fn default() -> Self {
        QueryConfig {
            num_cpus: 8,
            mysql_handler_host: "127.0.0.1".to_string(),
            mysql_handler_port: 3307,
            max_active_sessions: 256,
            clickhouse_handler_host: "127.0.0.1".to_string(),
            clickhouse_handler_port: 9000,
            flight_api_address: "127.0.0.1:9090".to_string(),
            http_api_address: "127.0.0.1:8080".to_string(),
            metric_api_address: "127.0.0.1:7070".to_string(),
            api_tls_server_cert: "".to_string(),
            api_tls_server_key: "".to_string(),
            rpc_tls_server_cert: "".to_string(),
            rpc_tls_server_key: "".to_string(),
            rpc_tls_query_server_root_ca_cert: "".to_string(),
            rpc_tls_query_service_domain_name: "localhost".to_string(),
        }
    }
}

#[derive(Clone, Debug, serde::Deserialize, PartialEq, StructOpt, StructOptToml)]
#[serde(default)]
pub struct Config {
    #[structopt(flatten)]
    pub log: LogConfig,

    // Meta Service config.
    #[structopt(flatten)]
    pub meta: MetaConfig,

    // Storage backend config.
    #[structopt(flatten)]
    pub store: StoreConfig,

    // Query engine config.
    #[structopt(flatten)]
    pub query: QueryConfig,

    #[structopt(long, short = "c", env = CONFIG_FILE, default_value = "")]
    pub config_file: String,
}

impl Config {
    /// Default configs.
    pub fn default() -> Self {
        Config {
            log: LogConfig::default(),
            meta: MetaConfig::default(),
            store: StoreConfig::default(),
            query: QueryConfig::default(),
            config_file: "".to_string(),
        }
    }

    /// Load configs from args.
    pub fn load_from_args() -> Self {
        let mut cfg = Config::from_args();
        if cfg.query.num_cpus == 0 {
            cfg.query.num_cpus = num_cpus::get() as u64;
        }
        cfg
    }

    /// Load configs from toml file.
    pub fn load_from_toml(file: &str) -> Result<Self> {
        let txt = std::fs::read_to_string(file)
            .map_err(|e| ErrorCode::CannotReadFile(format!("File: {}, err: {:?}", file, e)))?;
        Self::load_from_toml_str(txt.as_str())
    }

    /// Load configs from toml str.
    pub fn load_from_toml_str(toml_str: &str) -> Result<Self> {
        let mut cfg = Config::from_args_with_toml(toml_str)
            .map_err(|e| ErrorCode::BadArguments(format!("{:?}", e)))?;
        if cfg.query.num_cpus == 0 {
            cfg.query.num_cpus = num_cpus::get() as u64;
        }
        Ok(cfg)
    }

    /// Change config based on configured env variable
    pub fn load_from_env(cfg: &Config) -> Result<Self> {
        let mut mut_config = cfg.clone();
        if std::env::var_os(CONFIG_FILE).is_some() {
            return Config::load_from_toml(
                std::env::var_os(CONFIG_FILE).unwrap().to_str().unwrap(),
            );
        }
        env_helper!(mut_config, log, log_level, String, LOG_LEVEL);

        // Meta.
        env_helper!(mut_config, meta, meta_address, String, META_ADDRESS);
        env_helper!(mut_config, meta, meta_username, String, META_USERNAME);
        env_helper!(mut_config, meta, meta_password, String, META_PASSWORD);
        env_helper!(
            mut_config,
            meta,
            rpc_tls_meta_server_root_ca_cert,
            String,
            RPC_TLS_META_SERVER_ROOT_CA_CERT
        );
        env_helper!(
            mut_config,
            meta,
            rpc_tls_meta_service_domain_name,
            String,
            RPC_TLS_META_SERVICE_DOMAIN_NAME
        );

        // Store.
        env_helper!(mut_config, store, store_address, String, STORE_ADDRESS);
        env_helper!(mut_config, store, store_username, String, STORE_USERNAME);
        env_helper!(mut_config, store, store_password, String, STORE_PASSWORD);
<<<<<<< HEAD
        env_helper!(
            mut_config,
            store,
            disable_local_database_engine,
            String,
            DISABLE_LOCAL_DATABASE_ENGINE
        );
        // for store rpc client
=======
>>>>>>> e5e529fb
        env_helper!(
            mut_config,
            store,
            rpc_tls_store_server_root_ca_cert,
            String,
            RPC_TLS_STORE_SERVER_ROOT_CA_CERT
        );
        env_helper!(
            mut_config,
            store,
            rpc_tls_store_service_domain_name,
            String,
            RPC_TLS_STORE_SERVICE_DOMAIN_NAME
        );

        // Query.
        env_helper!(mut_config, query, num_cpus, u64, NUM_CPUS);
        env_helper!(
            mut_config,
            query,
            mysql_handler_host,
            String,
            MYSQL_HANDLER_HOST
        );
        env_helper!(
            mut_config,
            query,
            mysql_handler_port,
            u16,
            MYSQL_HANDLER_PORT
        );
        env_helper!(
            mut_config,
            query,
            max_active_sessions,
            u64,
            MAX_ACTIVE_SESSIONS
        );
        env_helper!(
            mut_config,
            query,
            clickhouse_handler_host,
            String,
            CLICKHOUSE_HANDLER_HOST
        );
        env_helper!(
            mut_config,
            query,
            clickhouse_handler_port,
            u16,
            CLICKHOUSE_HANDLER_PORT
        );
        env_helper!(
            mut_config,
            query,
            flight_api_address,
            String,
            FLIGHT_API_ADDRESS
        );
        env_helper!(
            mut_config,
            query,
            http_api_address,
            String,
            HTTP_API_ADDRESS
        );
        env_helper!(
            mut_config,
            query,
            metric_api_address,
            String,
            METRICS_API_ADDRESS
        );

        // for api http service
        env_helper!(
            mut_config,
            query,
            api_tls_server_cert,
            String,
            API_TLS_SERVER_CERT
        );

        env_helper!(
            mut_config,
            query,
            api_tls_server_key,
            String,
            API_TLS_SERVER_KEY
        );

        // for query rpc server
        env_helper!(
            mut_config,
            query,
            rpc_tls_server_cert,
            String,
            RPC_TLS_SERVER_CERT
        );

        env_helper!(
            mut_config,
            query,
            rpc_tls_server_key,
            String,
            RPC_TLS_SERVER_KEY
        );

        // for query rpc client
        env_helper!(
            mut_config,
            query,
            rpc_tls_query_server_root_ca_cert,
            String,
            RPC_TLS_QUERY_SERVER_ROOT_CA_CERT
        );
        env_helper!(
            mut_config,
            query,
            rpc_tls_query_service_domain_name,
            String,
            RPC_TLS_QUERY_SERVICE_DOMAIN_NAME
        );

        Ok(mut_config)
    }

    pub fn tls_query_client_conf(&self) -> RpcClientTlsConfig {
        RpcClientTlsConfig {
            rpc_tls_server_root_ca_cert: self.query.rpc_tls_query_server_root_ca_cert.to_string(),
            domain_name: self.query.rpc_tls_query_service_domain_name.to_string(),
        }
    }

    pub fn tls_query_cli_enabled(&self) -> bool {
        !self.query.rpc_tls_query_server_root_ca_cert.is_empty()
            && !self.query.rpc_tls_query_service_domain_name.is_empty()
    }

    pub fn tls_store_client_conf(&self) -> RpcClientTlsConfig {
        RpcClientTlsConfig {
            rpc_tls_server_root_ca_cert: self.store.rpc_tls_store_server_root_ca_cert.to_string(),
            domain_name: self.store.rpc_tls_store_service_domain_name.to_string(),
        }
    }

    pub fn tls_store_cli_enabled(&self) -> bool {
        !self.store.rpc_tls_store_server_root_ca_cert.is_empty()
            && !self.store.rpc_tls_store_service_domain_name.is_empty()
    }

    pub fn tls_rpc_server_enabled(&self) -> bool {
        !self.query.rpc_tls_server_key.is_empty() && !self.query.rpc_tls_server_cert.is_empty()
    }
}<|MERGE_RESOLUTION|>--- conflicted
+++ resolved
@@ -68,16 +68,13 @@
 const HTTP_API_ADDRESS: &str = "QUERY_HTTP_API_ADDRESS";
 const METRICS_API_ADDRESS: &str = "QUERY_METRIC_API_ADDRESS";
 
-<<<<<<< HEAD
 // Store env.
 const STORE_ADDRESS: &str = "STORE_ADDRESS";
 const STORE_USERNAME: &str = "STORE_USERNAME";
 const STORE_PASSWORD: &str = "STORE_PASSWORD";
 const DISABLE_LOCAL_DATABASE_ENGINE: &str = "DISABLE_LOCAL_DATABASE_ENGINE";
 
-=======
 // Query env.
->>>>>>> e5e529fb
 const API_TLS_SERVER_CERT: &str = "API_TLS_SERVER_CERT";
 const API_TLS_SERVER_KEY: &str = "API_TLS_SERVER_KEY";
 
@@ -467,7 +464,6 @@
         env_helper!(mut_config, store, store_address, String, STORE_ADDRESS);
         env_helper!(mut_config, store, store_username, String, STORE_USERNAME);
         env_helper!(mut_config, store, store_password, String, STORE_PASSWORD);
-<<<<<<< HEAD
         env_helper!(
             mut_config,
             store,
@@ -475,9 +471,8 @@
             String,
             DISABLE_LOCAL_DATABASE_ENGINE
         );
+      
         // for store rpc client
-=======
->>>>>>> e5e529fb
         env_helper!(
             mut_config,
             store,
