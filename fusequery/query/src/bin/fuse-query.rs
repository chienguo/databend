// Copyright 2020-2021 The Datafuse Authors.
//
// SPDX-License-Identifier: Apache-2.0.

use std::net::SocketAddr;

use common_runtime::tokio;
use common_tracing::init_tracing_with_file;
use fuse_query::api::HttpService;
use fuse_query::api::RpcService;
use fuse_query::configs::Config;
use fuse_query::metrics::MetricService;
use fuse_query::servers::ClickHouseHandler;
use fuse_query::servers::MySQLHandler;
<<<<<<< HEAD
use fuse_query::sessions::SessionMgr;
=======
use fuse_query::servers::ShutdownHandle;
use fuse_query::sessions::SessionManager;
>>>>>>> 8548b8fc
use log::info;

#[tokio::main]
async fn main() -> Result<(), Box<dyn std::error::Error>> {
    // Use customize malloc.
    let malloc = common_allocators::init();

    // First load configs from args.
    let mut conf = Config::load_from_args();

    // If config file is not empty: -c xx.toml
    // Reload configs from the file.
    if !conf.config_file.is_empty() {
        info!("Config reload from {:?}", conf.config_file);
        conf = Config::load_from_toml(conf.config_file.as_str())?;
    }

    // Prefer to use env variable in cloud native deployment
    // Override configs based on env variables
    conf = Config::load_from_env(&conf)?;

    env_logger::Builder::from_env(
        env_logger::Env::default().default_filter_or(conf.log_level.to_lowercase().as_str()),
    )
    .init();
    let _guards =
        init_tracing_with_file("fuse-query", conf.log_dir.as_str(), conf.log_level.as_str());

    info!("{:?}", conf);
    info!(
        "FuseQuery v-{}, Allocator: {}",
        *fuse_query::configs::config::FUSE_COMMIT_VERSION,
        malloc
    );

<<<<<<< HEAD
    let mut services: Vec<AbortableServer> = vec![];
    let session_mgr = SessionMgr::from_conf(conf.clone())?;

    // MySQL handler.
    {
        let handler = MySQLHandler::create(session_mgr.clone());
        let listening = handler
            .start((conf.mysql_handler_host.clone(), conf.mysql_handler_port))
            .await?;
        services.push(handler);
=======
    let cluster = Cluster::create_global(conf.clone())?;
    let session_manager = SessionManager::from_conf(conf.clone(), cluster.clone())?;
    let mut shutdown_handle = ShutdownHandle::create(session_manager.clone());

    // MySQL handler.
    {
        let listening = format!(
            "{}:{}",
            conf.mysql_handler_host.clone(),
            conf.mysql_handler_port
        );
        let listening = listening.parse::<SocketAddr>()?;

        let mut handler = MySQLHandler::create(session_manager.clone());
        let listening = handler.start(listening).await?;
        shutdown_handle.add_service(handler);
>>>>>>> 8548b8fc

        info!(
            "MySQL handler listening on {}, Usage: mysql -h{} -P{}",
            listening,
            listening.ip(),
            listening.port(),
        );
    }

    // ClickHouse handler.
    {
<<<<<<< HEAD
        let handler = ClickHouseHandler::create(conf.clone(), session_mgr.clone());
=======
        let hostname = conf.clickhouse_handler_host.clone();
        let listening = format!("{}:{}", hostname, conf.clickhouse_handler_port);
        let listening = listening.parse::<SocketAddr>()?;
>>>>>>> 8548b8fc

        let mut srv = ClickHouseHandler::create(session_manager.clone());
        let listening = srv.start(listening).await?;
        shutdown_handle.add_service(srv);

        info!(
            "ClickHouse handler listening on {}, Usage: clickhouse-client --host {} --port {}",
            listening,
            listening.ip(),
            listening.port(),
        );
    }

    // Metric API service.
    {
        let listening = conf.metric_api_address.parse::<std::net::SocketAddr>()?;
        let mut srv = MetricService::create();
        let listening = srv.start(listening).await?;
        shutdown_handle.add_service(srv);
        info!("Metric API server listening on {}", listening);
    }

    // HTTP API service.
    {
<<<<<<< HEAD
        let addr = conf.http_api_address.parse::<std::net::SocketAddr>()?;
        let srv = HttpService::create(conf.clone());
        let addr = srv.start((addr.ip().to_string(), addr.port())).await?;
        services.push(srv);
        info!("HTTP API server listening on {}", addr);
=======
        let listening = conf.http_api_address.parse::<std::net::SocketAddr>()?;
        let mut srv = HttpService::create(conf.clone(), cluster.clone());
        let listening = srv.start(listening).await?;
        shutdown_handle.add_service(srv);
        info!("HTTP API server listening on {}", listening);
>>>>>>> 8548b8fc
    }

    // RPC API service.
    {
<<<<<<< HEAD
        let srv = RpcService::create(conf.clone(), session_mgr.clone());
        tokio::spawn(async move {
            srv.make_server().await.expect("RPC service error");
        });
        info!("RPC API server listening on {}", conf.flight_api_address);
=======
        let addr = conf.flight_api_address.parse::<std::net::SocketAddr>()?;
        let mut srv = RpcService::create(session_manager.clone());
        let listening = srv.start(addr).await?;
        shutdown_handle.add_service(srv);
        info!("RPC API server listening on {}", listening);
>>>>>>> 8548b8fc
    }

    log::info!("Ready for connections.");
    shutdown_handle.wait_for_termination_request().await;
    log::info!("Shutdown server.");
    Ok(())
}<|MERGE_RESOLUTION|>--- conflicted
+++ resolved
@@ -12,12 +12,8 @@
 use fuse_query::metrics::MetricService;
 use fuse_query::servers::ClickHouseHandler;
 use fuse_query::servers::MySQLHandler;
-<<<<<<< HEAD
-use fuse_query::sessions::SessionMgr;
-=======
 use fuse_query::servers::ShutdownHandle;
 use fuse_query::sessions::SessionManager;
->>>>>>> 8548b8fc
 use log::info;
 
 #[tokio::main]
@@ -53,18 +49,6 @@
         malloc
     );
 
-<<<<<<< HEAD
-    let mut services: Vec<AbortableServer> = vec![];
-    let session_mgr = SessionMgr::from_conf(conf.clone())?;
-
-    // MySQL handler.
-    {
-        let handler = MySQLHandler::create(session_mgr.clone());
-        let listening = handler
-            .start((conf.mysql_handler_host.clone(), conf.mysql_handler_port))
-            .await?;
-        services.push(handler);
-=======
     let cluster = Cluster::create_global(conf.clone())?;
     let session_manager = SessionManager::from_conf(conf.clone(), cluster.clone())?;
     let mut shutdown_handle = ShutdownHandle::create(session_manager.clone());
@@ -81,7 +65,6 @@
         let mut handler = MySQLHandler::create(session_manager.clone());
         let listening = handler.start(listening).await?;
         shutdown_handle.add_service(handler);
->>>>>>> 8548b8fc
 
         info!(
             "MySQL handler listening on {}, Usage: mysql -h{} -P{}",
@@ -93,13 +76,9 @@
 
     // ClickHouse handler.
     {
-<<<<<<< HEAD
-        let handler = ClickHouseHandler::create(conf.clone(), session_mgr.clone());
-=======
         let hostname = conf.clickhouse_handler_host.clone();
         let listening = format!("{}:{}", hostname, conf.clickhouse_handler_port);
         let listening = listening.parse::<SocketAddr>()?;
->>>>>>> 8548b8fc
 
         let mut srv = ClickHouseHandler::create(session_manager.clone());
         let listening = srv.start(listening).await?;
@@ -124,36 +103,20 @@
 
     // HTTP API service.
     {
-<<<<<<< HEAD
-        let addr = conf.http_api_address.parse::<std::net::SocketAddr>()?;
-        let srv = HttpService::create(conf.clone());
-        let addr = srv.start((addr.ip().to_string(), addr.port())).await?;
-        services.push(srv);
-        info!("HTTP API server listening on {}", addr);
-=======
         let listening = conf.http_api_address.parse::<std::net::SocketAddr>()?;
         let mut srv = HttpService::create(conf.clone(), cluster.clone());
         let listening = srv.start(listening).await?;
         shutdown_handle.add_service(srv);
         info!("HTTP API server listening on {}", listening);
->>>>>>> 8548b8fc
     }
 
     // RPC API service.
     {
-<<<<<<< HEAD
-        let srv = RpcService::create(conf.clone(), session_mgr.clone());
-        tokio::spawn(async move {
-            srv.make_server().await.expect("RPC service error");
-        });
-        info!("RPC API server listening on {}", conf.flight_api_address);
-=======
         let addr = conf.flight_api_address.parse::<std::net::SocketAddr>()?;
         let mut srv = RpcService::create(session_manager.clone());
         let listening = srv.start(addr).await?;
         shutdown_handle.add_service(srv);
         info!("RPC API server listening on {}", listening);
->>>>>>> 8548b8fc
     }
 
     log::info!("Ready for connections.");
